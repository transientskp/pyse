--- conflicted
+++ resolved
@@ -155,9 +155,4 @@
             (cos(theta) ** 2) / (deltax ** 2) +
             (sin(theta) ** 2) / (deltay ** 2))
         )
-<<<<<<< HEAD
-        theta = pi * bpa / 180
-        return semimaj, semimin, theta
-=======
-        return (semimaj, semimin, theta)
->>>>>>> 1a350aef
+        return (semimaj, semimin, theta)